--- conflicted
+++ resolved
@@ -473,196 +473,110 @@
         "changing_working_quorum_test" => changing_working_quorum_test(),
         "changing_working_quorum_test_high_load" => changing_working_quorum_test_high_load(),
         // not scheduled on continuous
-<<<<<<< HEAD
-        "large_test_only_few_nodes_down" => changing_working_quorum_test(
-            60,
-            120,
-            100,
-            70,
-            false,
-            false,
-            &ChangingWorkingQuorumTest {
-                min_tps: 50,
-                always_healthy_nodes: 40,
-                max_down_nodes: 10,
-                num_large_validators: 0,
-                add_execution_delay: false,
-                check_period_s: 27,
-            },
-        ),
-        "different_node_speed_and_reliability_test" => changing_working_quorum_test(
-            20,
-            120,
-            100,
-            70,
-            true,
-            false,
-            &ChangingWorkingQuorumTest {
-                min_tps: 50,
-                always_healthy_nodes: 6,
-                max_down_nodes: 5,
-                num_large_validators: 3,
-                add_execution_delay: true,
-                check_period_s: 27,
-            },
-        ),
-        "state_sync_slow_processing_catching_up" => changing_working_quorum_test(
-            10,
-            300,
-            3000,
-            2500,
-            true,
-            false,
-            &ChangingWorkingQuorumTest {
-                min_tps: 1500,
-                always_healthy_nodes: 2,
-                max_down_nodes: 0,
-                num_large_validators: 2,
-                add_execution_delay: true,
-                check_period_s: 57,
-            },
-        ),
-        "state_sync_failures_catching_up" => changing_working_quorum_test(
-            10,
-            300,
-            3000,
-            2500,
-            true,
-            false,
-            &ChangingWorkingQuorumTest {
-                min_tps: 1500,
-                always_healthy_nodes: 2,
-                max_down_nodes: 1,
-                num_large_validators: 2,
-                add_execution_delay: false,
-                check_period_s: 27,
-            },
-        ),
-        "twin_validator_test" => config
-            .with_network_tests(vec![&TwinValidatorTest])
-            .with_initial_validator_count(NonZeroUsize::new(20).unwrap())
-            .with_initial_fullnode_count(5)
-            .with_genesis_helm_config_fn(Arc::new(|helm_values| {
-                helm_values["chain"]["epoch_duration_secs"] = 300.into();
-            }))
-            .with_success_criteria(
-                SuccessCriteria::new(6000)
-                    .add_no_restarts()
-                    .add_wait_for_catchup_s(60)
-                    .add_system_metrics_threshold(SystemMetricsThreshold::new(
-                        // Check that we don't use more than 12 CPU cores for 30% of the time.
-                        MetricsThreshold::new(12, 30),
-                        // Check that we don't use more than 5 GB of memory for 30% of the time.
-                        MetricsThreshold::new(5 * 1024 * 1024 * 1024, 30),
-                    ))
-                    .add_chain_progress(StateProgressThreshold {
-                        max_no_progress_secs: 10.0,
-                        max_round_gap: 4,
-                    }),
-            ),
-        "large_db_simple_test" => large_db_test(10, 500, 300, "10-validators".to_string()),
-        "consensus_only_perf_benchmark" => {
-            let emit_job = config.get_emit_job().clone();
-            config
-                .with_initial_validator_count(NonZeroUsize::new(20).unwrap())
-                .with_network_tests(vec![&LoadVsPerfBenchmark {
-                    test: &PerformanceBenchmark,
-                    tps: &[120000, 160000],
-                }])
-                .with_genesis_helm_config_fn(Arc::new(|helm_values| {
-                    // no epoch change.
-                    helm_values["chain"]["epoch_duration_secs"] = (24 * 3600).into();
-                }))
-                .with_emit_job(emit_job.txn_expiration_time_secs(5 * 60))
-                .with_node_helm_config_fn(Arc::new(|helm_values| {
-                    helm_values["validator"]["config"]["mempool"]["capacity"] = 3_000_000.into();
-                    helm_values["validator"]["config"]["mempool"]["capacity_bytes"] =
-                        (3_u64 * 1024 * 1024 * 1024).into();
-                    helm_values["validator"]["config"]["mempool"]["capacity_per_user"] =
-                        100_000.into();
-                    helm_values["validator"]["config"]["mempool"]
-                        ["system_transaction_timeout_secs"] = (5 * 60 * 60).into();
-                    helm_values["validator"]["config"]["mempool"]
-                        ["system_transaction_gc_interval_ms"] = (5 * 60 * 60_000).into();
-                    helm_values["validator"]["config"]["consensus"]["max_sending_block_txns"] =
-                        10000.into();
-                    helm_values["validator"]["config"]["consensus"]["max_receiving_block_txns"] =
-                        50000.into();
-                    helm_values["validator"]["config"]["consensus"]["max_sending_block_bytes"] =
-                        (3 * 1024 * 1024).into();
-                    helm_values["validator"]["config"]["state_sync"]["state_sync_driver"]
-                        ["bootstrapping_mode"] = "ExecuteTransactionsFromGenesis".into();
-                    helm_values["validator"]["config"]["state_sync"]["state_sync_driver"]
-                        ["continuous_syncing_mode"] = "ExecuteTransactions".into();
-                }))
-                .with_success_criteria(
-                    SuccessCriteria::new(0)
-                        .add_no_restarts()
-                        .add_wait_for_catchup_s(60)
-                        .add_chain_progress(StateProgressThreshold {
-                            max_no_progress_secs: 30.0,
-                            max_round_gap: 10,
-                        }),
-                )
-        },
-        "consensus_only_three_region_simulation" => {
-            config
-                .with_initial_validator_count(NonZeroUsize::new(20).unwrap())
-                .with_emit_job(
-                    EmitJobRequest::default()
-                        .mode(EmitJobMode::ConstTps { tps: 5000 })
-                        .txn_expiration_time_secs(5 * 60),
-                )
-                .with_network_tests(vec![&ThreeRegionSimulationTest {
-                    add_execution_delay: None,
-                }])
-                .with_genesis_helm_config_fn(Arc::new(|helm_values| {
-                    // no epoch change.
-                    helm_values["chain"]["epoch_duration_secs"] = (24 * 3600).into();
-                }))
-                .with_node_helm_config_fn(Arc::new(|helm_values| {
-                    // helm_values["validator"]["config"]["mempool"]["capacity"] = 3_000_000.into();
-                    // helm_values["validator"]["config"]["mempool"]["capacity_bytes"] =
-                    //     (3 as u64 * 1024 * 1024 * 1024).into();
-                    // helm_values["validator"]["config"]["mempool"]["capacity_per_user"] =
-                    //     100_000.into();
-                    helm_values["validator"]["config"]["mempool"]
-                        ["system_transaction_timeout_secs"] = (5 * 60 * 60).into();
-                    helm_values["validator"]["config"]["mempool"]
-                        ["system_transaction_gc_interval_ms"] = (5 * 60 * 60_000).into();
-                    helm_values["validator"]["config"]["consensus"]["max_sending_block_txns"] =
-                        5000.into();
-                    helm_values["validator"]["config"]["consensus"]["max_receiving_block_txns"] =
-                        30000.into();
-                    helm_values["validator"]["config"]["consensus"]["max_sending_block_bytes"] =
-                        (3 * 1024 * 1024).into();
-                    helm_values["validator"]["config"]["state_sync"]["state_sync_driver"]
-                        ["bootstrapping_mode"] = "ExecuteTransactionsFromGenesis".into();
-                    helm_values["validator"]["config"]["state_sync"]["state_sync_driver"]
-                        ["continuous_syncing_mode"] = "ExecuteTransactions".into();
-                }))
-                // TODO(rustielin): tune these success critiera after we have a better idea of the test behavior
-                .with_success_criteria(
-                    SuccessCriteria::new(3000)
-                        .add_no_restarts()
-                        .add_wait_for_catchup_s(240)
-                        .add_chain_progress(StateProgressThreshold {
-                            max_no_progress_secs: 20.0,
-                            max_round_gap: 6,
-                        }),
-                )
-        },
-=======
         "large_test_only_few_nodes_down" => large_test_only_few_nodes_down(),
         "different_node_speed_and_reliability_test" => different_node_speed_and_reliability_test(),
         "state_sync_slow_processing_catching_up" => state_sync_slow_processing_catching_up(),
         "state_sync_failures_catching_up" => state_sync_failures_catching_up(),
         "twin_validator_test" => twin_validator_test(config),
         "large_db_simple_test" => large_db_simple_test(),
->>>>>>> a8d567e6
+        "consensus_only_perf_benchmark" => run_consensus_only_perf_test(config),
+        "consensus_only_three_region_simulation" => {
+            run_consensus_only_three_region_simulation(config)
+        },
         _ => return Err(format_err!("Invalid --suite given: {:?}", test_name)),
     };
     Ok(single_test_suite)
+}
+
+fn run_consensus_only_three_region_simulation(config: ForgeConfig) -> ForgeConfig {
+    config
+        .with_initial_validator_count(NonZeroUsize::new(20).unwrap())
+        .with_emit_job(
+            EmitJobRequest::default()
+                .mode(EmitJobMode::ConstTps { tps: 5000 })
+                .txn_expiration_time_secs(5 * 60),
+        )
+        .with_network_tests(vec![&ThreeRegionSimulationTest {
+            add_execution_delay: None,
+        }])
+        .with_genesis_helm_config_fn(Arc::new(|helm_values| {
+            // no epoch change.
+            helm_values["chain"]["epoch_duration_secs"] = (24 * 3600).into();
+        }))
+        .with_node_helm_config_fn(Arc::new(|helm_values| {
+            // helm_values["validator"]["config"]["mempool"]["capacity"] = 3_000_000.into();
+            // helm_values["validator"]["config"]["mempool"]["capacity_bytes"] =
+            //     (3 as u64 * 1024 * 1024 * 1024).into();
+            // helm_values["validator"]["config"]["mempool"]["capacity_per_user"] =
+            //     100_000.into();
+            helm_values["validator"]["config"]["mempool"]["system_transaction_timeout_secs"] =
+                (5 * 60 * 60).into();
+            helm_values["validator"]["config"]["mempool"]["system_transaction_gc_interval_ms"] =
+                (5 * 60 * 60_000).into();
+            helm_values["validator"]["config"]["consensus"]["max_sending_block_txns"] = 5000.into();
+            helm_values["validator"]["config"]["consensus"]["max_receiving_block_txns"] =
+                30000.into();
+            helm_values["validator"]["config"]["consensus"]["max_sending_block_bytes"] =
+                (3 * 1024 * 1024).into();
+            helm_values["validator"]["config"]["state_sync"]["state_sync_driver"]
+                ["bootstrapping_mode"] = "ExecuteTransactionsFromGenesis".into();
+            helm_values["validator"]["config"]["state_sync"]["state_sync_driver"]
+                ["continuous_syncing_mode"] = "ExecuteTransactions".into();
+        }))
+        // TODO(rustielin): tune these success critiera after we have a better idea of the test behavior
+        .with_success_criteria(
+            SuccessCriteria::new(3000)
+                .add_no_restarts()
+                .add_wait_for_catchup_s(240)
+                .add_chain_progress(StateProgressThreshold {
+                    max_no_progress_secs: 20.0,
+                    max_round_gap: 6,
+                }),
+        )
+}
+
+fn run_consensus_only_perf_test(config: ForgeConfig) -> ForgeConfig {
+    let emit_job = config.get_emit_job().clone();
+    config
+        .with_initial_validator_count(NonZeroUsize::new(20).unwrap())
+        .with_network_tests(vec![&LoadVsPerfBenchmark {
+            test: &PerformanceBenchmark,
+            tps: &[120000, 160000],
+        }])
+        .with_genesis_helm_config_fn(Arc::new(|helm_values| {
+            // no epoch change.
+            helm_values["chain"]["epoch_duration_secs"] = (24 * 3600).into();
+        }))
+        .with_emit_job(emit_job.txn_expiration_time_secs(5 * 60))
+        .with_node_helm_config_fn(Arc::new(|helm_values| {
+            helm_values["validator"]["config"]["mempool"]["capacity"] = 3_000_000.into();
+            helm_values["validator"]["config"]["mempool"]["capacity_bytes"] =
+                (3_u64 * 1024 * 1024 * 1024).into();
+            helm_values["validator"]["config"]["mempool"]["capacity_per_user"] = 100_000.into();
+            helm_values["validator"]["config"]["mempool"]["system_transaction_timeout_secs"] =
+                (5 * 60 * 60).into();
+            helm_values["validator"]["config"]["mempool"]["system_transaction_gc_interval_ms"] =
+                (5 * 60 * 60_000).into();
+            helm_values["validator"]["config"]["consensus"]["max_sending_block_txns"] =
+                10000.into();
+            helm_values["validator"]["config"]["consensus"]["max_receiving_block_txns"] =
+                50000.into();
+            helm_values["validator"]["config"]["consensus"]["max_sending_block_bytes"] =
+                (3 * 1024 * 1024).into();
+            helm_values["validator"]["config"]["state_sync"]["state_sync_driver"]
+                ["bootstrapping_mode"] = "ExecuteTransactionsFromGenesis".into();
+            helm_values["validator"]["config"]["state_sync"]["state_sync_driver"]
+                ["continuous_syncing_mode"] = "ExecuteTransactions".into();
+        }))
+        .with_success_criteria(
+            SuccessCriteria::new(0)
+                .add_no_restarts()
+                .add_wait_for_catchup_s(60)
+                .add_chain_progress(StateProgressThreshold {
+                    max_no_progress_secs: 30.0,
+                    max_round_gap: 10,
+                }),
+        )
 }
 
 fn large_db_simple_test() -> ForgeConfig<'static> {
@@ -733,14 +647,22 @@
 }
 
 fn different_node_speed_and_reliability_test() -> ForgeConfig<'static> {
-    changing_working_quorum_test_helper(20, 120, 100, 70, true, false, &ChangingWorkingQuorumTest {
-        min_tps: 50,
-        always_healthy_nodes: 6,
-        max_down_nodes: 5,
-        num_large_validators: 3,
-        add_execution_delay: true,
-        check_period_s: 27,
-    })
+    changing_working_quorum_test_helper(
+        20,
+        120,
+        100,
+        70,
+        true,
+        false,
+        &ChangingWorkingQuorumTest {
+            min_tps: 50,
+            always_healthy_nodes: 6,
+            max_down_nodes: 5,
+            num_large_validators: 3,
+            add_execution_delay: true,
+            check_period_s: 27,
+        },
+    )
 }
 
 fn large_test_only_few_nodes_down() -> ForgeConfig<'static> {
@@ -784,27 +706,43 @@
 }
 
 fn changing_working_quorum_test() -> ForgeConfig<'static> {
-    changing_working_quorum_test_helper(20, 120, 100, 70, true, false, &ChangingWorkingQuorumTest {
-        min_tps: 15,
-        always_healthy_nodes: 0,
-        max_down_nodes: 20,
-        num_large_validators: 0,
-        add_execution_delay: false,
-        // Use longer check duration, as we are bringing enough nodes
-        // to require state-sync to catch up to have consensus.
-        check_period_s: 53,
-    })
+    changing_working_quorum_test_helper(
+        20,
+        120,
+        100,
+        70,
+        true,
+        false,
+        &ChangingWorkingQuorumTest {
+            min_tps: 15,
+            always_healthy_nodes: 0,
+            max_down_nodes: 20,
+            num_large_validators: 0,
+            add_execution_delay: false,
+            // Use longer check duration, as we are bringing enough nodes
+            // to require state-sync to catch up to have consensus.
+            check_period_s: 53,
+        },
+    )
 }
 
 fn consensus_stress_test() -> ForgeConfig<'static> {
-    changing_working_quorum_test_helper(10, 60, 100, 80, true, false, &ChangingWorkingQuorumTest {
-        min_tps: 50,
-        always_healthy_nodes: 10,
-        max_down_nodes: 0,
-        num_large_validators: 0,
-        add_execution_delay: false,
-        check_period_s: 27,
-    })
+    changing_working_quorum_test_helper(
+        10,
+        60,
+        100,
+        80,
+        true,
+        false,
+        &ChangingWorkingQuorumTest {
+            min_tps: 50,
+            always_healthy_nodes: 10,
+            max_down_nodes: 0,
+            num_large_validators: 0,
+            add_execution_delay: false,
+            check_period_s: 27,
+        },
+    )
 }
 
 fn load_vs_perf_benchmark(config: ForgeConfig) -> ForgeConfig {
@@ -891,13 +829,11 @@
                 .mode(EmitJobMode::MaxLoad {
                     mempool_backlog: 30000,
                 })
-                .transaction_type(
-                    if test_name == "account_creation" {
-                        TransactionType::AccountGeneration
-                    } else {
-                        TransactionType::NftMintAndTransfer
-                    },
-                ),
+                .transaction_type(if test_name == "account_creation" {
+                    TransactionType::AccountGeneration
+                } else {
+                    TransactionType::NftMintAndTransfer
+                }),
         )
         .with_success_criteria(
             SuccessCriteria::new(4000)
@@ -1161,13 +1097,11 @@
             helm_values["chain"]["epoch_duration_secs"] = 300.into();
         }))
         .with_success_criteria(
-            SuccessCriteria::new(
-                if duration.as_secs() > 1200 {
-                    5000
-                } else {
-                    5500
-                },
-            )
+            SuccessCriteria::new(if duration.as_secs() > 1200 {
+                5000
+            } else {
+                5500
+            })
             .add_no_restarts()
             .add_wait_for_catchup_s(
                 // Give at least 60s for catchup, give 10% of the run for longer durations.
@@ -1203,13 +1137,11 @@
             &NetworkLossTest,
         ])
         .with_success_criteria(
-            SuccessCriteria::new(
-                if duration > Duration::from_secs(1200) {
-                    100
-                } else {
-                    1000
-                },
-            )
+            SuccessCriteria::new(if duration > Duration::from_secs(1200) {
+                100
+            } else {
+                1000
+            })
             .add_no_restarts()
             .add_system_metrics_threshold(SystemMetricsThreshold::new(
                 // Check that we don't use more than 12 CPU cores for 30% of the time.
@@ -1233,13 +1165,11 @@
     let num_large_validators = test.num_large_validators;
     config
         .with_initial_validator_count(NonZeroUsize::new(num_validators).unwrap())
-        .with_initial_fullnode_count(
-            if test.max_down_nodes == 0 {
-                0
-            } else {
-                std::cmp::max(2, target_tps / 1000)
-            },
-        )
+        .with_initial_fullnode_count(if test.max_down_nodes == 0 {
+            0
+        } else {
+            std::cmp::max(2, target_tps / 1000)
+        })
         .with_network_tests(vec![test])
         .with_genesis_helm_config_fn(Arc::new(move |helm_values| {
             helm_values["chain"]["epoch_duration_secs"] = epoch_duration.into();
