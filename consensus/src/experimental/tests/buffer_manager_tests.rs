--- conflicted
+++ resolved
@@ -202,19 +202,11 @@
 ) {
     match self_loop_rx.next().await {
         Some(Event::Message(author, msg)) => {
-<<<<<<< HEAD
-            let event: UnverifiedEvent = msg.into();
-            // verify the message and send the message into self loop
-            msg_tx
-                .push(author, event.verify(author, verifier).unwrap())
-                .ok();
-=======
             if matches!(msg, ConsensusMsg::CommitVoteMsg(_)) {
                 let event: UnverifiedEvent = msg.into();
                 // verify the message and send the message into self loop
-                msg_tx.push(author, event.verify(verifier).unwrap()).ok();
+                msg_tx.push(author, event.verify(author, verifier).unwrap()).ok();
             }
->>>>>>> f612fcab
         }
         _ => {
             panic!("We are expecting a commit vote message.");
